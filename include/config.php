<?php
# Posteria: A Media Poster Collection App
# Save all your favorite custom media server posters in one convenient place
#
# Developed by Jereme Hancock
# https://github.com/jeremehancock/Posteria
#
# MIT License
#
# Copyright (c) 2024 Jereme Hancock
#
# Permission is hereby granted, free of charge, to any person obtaining a copy
# of this software and associated documentation files (the "Software"), to deal
# in the Software without restriction, including without limitation the rights
# to use, copy, modify, merge, publish, distribute, sublicense, and/or sell
# copies of the Software, and to permit persons to whom the Software is
# furnished to do so, subject to the following conditions:
#
# The above copyright notice and this permission notice shall be included in all
# copies or substantial portions of the Software.
#
# THE SOFTWARE IS PROVIDED "AS IS", WITHOUT WARRANTY OF ANY KIND, EXPRESS OR
# IMPLIED, INCLUDING BUT NOT LIMITED TO THE WARRANTIES OF MERCHANTABILITY,
# FITNESS FOR A PARTICULAR PURPOSE AND NONINFRINGEMENT. IN NO EVENT SHALL THE
# AUTHORS OR COPYRIGHT HOLDERS BE LIABLE FOR ANY CLAIM, DAMAGES OR OTHER
# LIABILITY, WHETHER IN AN ACTION OF CONTRACT, TORT OR OTHERWISE, ARISING FROM,
# OUT OF OR IN CONNECTION WITH THE SOFTWARE OR THE USE OR OTHER DEALINGS IN THE
# SOFTWARE.

// Helper function to convert string values to booleans
function getBoolEnvWithFallback($key, $default) {
    $value = getenv($key);
    if ($value === false) {
        return $default;
    }
    // Convert string "true"/"false" to actual boolean
    if (is_string($value)) {
        return strtolower($value) === 'true' || $value === '1' || $value === 'yes';
    }
    return (bool)$value;
}

// Define helper functions if they don't exist
if (!function_exists('getEnvWithFallback')) {
    function getEnvWithFallback($key, $default) {
        $value = getenv($key);
        return $value !== false ? $value : $default;
    }
    writeLog("Defined getEnvWithFallback function");
}

if (!function_exists('getIntEnvWithFallback')) {
    function getIntEnvWithFallback($key, $default) {
        $value = getenv($key);
        return $value !== false ? intval($value) : $default;
    }
    writeLog("Defined getIntEnvWithFallback function");
}

$auth_config = [
	'username' => getEnvWithFallback('AUTH_USERNAME', 'admin'),
	'password' => getEnvWithFallback('AUTH_PASSWORD', 'changeme'),
	'session_duration' => getIntEnvWithFallback('SESSION_DURATION', 3600) // 1 hour default
];
$plex_config = [
    'server_url' => getEnvWithFallback('PLEX_SERVER_URL', ''),
    'token' => getEnvWithFallback('PLEX_TOKEN', ''),
    'connect_timeout' => getIntEnvWithFallback('PLEX_CONNECT_TIMEOUT', 10),
    'request_timeout' => getIntEnvWithFallback('PLEX_REQUEST_TIMEOUT', 60),
    'import_batch_size' => getIntEnvWithFallback('PLEX_IMPORT_BATCH_SIZE', 25),
    'remove_overlay_label' => getBoolEnvWithFallback('PLEX_REMOVE_OVERLAY_LABEL', false)
];

<<<<<<< HEAD
// Display and sorting configuration
$display_config = [
    'ignore_articles_in_sort' => getBoolEnvWithFallback('IGNORE_ARTICLES_IN_SORT', true) // Default to true for better user experience
=======
$auto_import_config = [
    // Whether auto-import is enabled
    'enabled' => getBoolEnvWithFallback('AUTO_IMPORT_ENABLED', true),
    
    // Schedule interval - supported formats: '24h', '12h', '6h', '1d', '7d', etc.
    // h = hours, d = days, w = weeks, m = minutes
    'schedule' => getEnvWithFallback('AUTO_IMPORT_SCHEDULE', '24h'),
    
    // What to import
    'import_movies' => getBoolEnvWithFallback('AUTO_IMPORT_MOVIES', true),
    'import_shows' => getBoolEnvWithFallback('AUTO_IMPORT_SHOWS', true),
    'import_seasons' => getBoolEnvWithFallback('AUTO_IMPORT_SEASONS', true),
    'import_collections' => getBoolEnvWithFallback('AUTO_IMPORT_COLLECTIONS', true)
>>>>>>> 0ba8f107
];

?><|MERGE_RESOLUTION|>--- conflicted
+++ resolved
@@ -62,6 +62,7 @@
 	'password' => getEnvWithFallback('AUTH_PASSWORD', 'changeme'),
 	'session_duration' => getIntEnvWithFallback('SESSION_DURATION', 3600) // 1 hour default
 ];
+
 $plex_config = [
     'server_url' => getEnvWithFallback('PLEX_SERVER_URL', ''),
     'token' => getEnvWithFallback('PLEX_TOKEN', ''),
@@ -71,11 +72,6 @@
     'remove_overlay_label' => getBoolEnvWithFallback('PLEX_REMOVE_OVERLAY_LABEL', false)
 ];
 
-<<<<<<< HEAD
-// Display and sorting configuration
-$display_config = [
-    'ignore_articles_in_sort' => getBoolEnvWithFallback('IGNORE_ARTICLES_IN_SORT', true) // Default to true for better user experience
-=======
 $auto_import_config = [
     // Whether auto-import is enabled
     'enabled' => getBoolEnvWithFallback('AUTO_IMPORT_ENABLED', true),
@@ -89,7 +85,11 @@
     'import_shows' => getBoolEnvWithFallback('AUTO_IMPORT_SHOWS', true),
     'import_seasons' => getBoolEnvWithFallback('AUTO_IMPORT_SEASONS', true),
     'import_collections' => getBoolEnvWithFallback('AUTO_IMPORT_COLLECTIONS', true)
->>>>>>> 0ba8f107
+
+];
+
+$display_config = [
+    'ignore_articles_in_sort' => getBoolEnvWithFallback('IGNORE_ARTICLES_IN_SORT', true) // Default to true for better user experience
 ];
 
 ?>